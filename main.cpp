#include <iostream>
#include <vector>
#include <cmath>
#include <cstdlib>
#include <ctime>
#include <omp.h>
<<<<<<< HEAD

#include "./Library/MLP/MLP.hpp"
=======
>>>>>>> e1197b36

using namespace std;

// #include "../Library/Perceptron/Perceptron.hpp"
#include "./Library/MLP/MLP.hpp"

int main() {
    srand((unsigned int)time(NULL));

    // * Test Multi-Layer Perceptron
    vector<int> layersSize = {2, 8, 8, 1};
    MultiLayerPerceptron<double> mlp(layersSize);

    // * XOR Problem
    vector<vector<double>> inputs = {{0, 0}, {0, 1}, {1, 0}, {1, 1}};
    vector<vector<double>> targets = {{0}, {1}, {1}, {0}};
<<<<<<< HEAD
    // mlp.setLayerWeights(0, {{31.3322, -2.01753}, {0.5, 0.5}, {-276.281, 7.45239}});
    // mlp.setLayerBias(0, {-30.1578, 0.5, -2.38014});
    // mlp.setLayerWeights(1, {{2.29117, 0.5, 5.90903}});
    // mlp.setLayerBias(1, {-2.60602});
    
    mlp.setLayerWeights(0, {{0.5, 0.5}, {0.5, 0.5}, {0.5, 0.5}});
    mlp.setLayerBias(0, {0.5, 0.5, 0.5});
    mlp.setLayerWeights(1, {{0.5, 0.5, 0.5}});
    mlp.setLayerBias(1, {0.5});
    mlp.display();
    
    for(const auto& input : inputs) {
        cout << "Input: ";
        for(const auto& i : input) {
            cout << i << " ";
        }
        cout << "Output: " << round(mlp.feedForward(input)[0]) << endl;
    }
=======

    // vector<vector<double>> inputs = {{1, 2}, {3, 4}, {5, 6}, {7, 8}};
    // vector<vector<double>> targets = {{0.3}, {0.5}, {0.7}, {0.9}};

    // mlp.setLayerWeights(0, {{0.1, 0.2}, {0.3, 0.4}, {0.5, 0.6}});
    // mlp.setLayerWeights(1, {{0.7, 0.8, 0.9}});
    // mlp.setLayerBias(0, {0.1, 0.2, 0.3});
    // mlp.setLayerBias(1, {0.4});
    mlp.setActivation({"sigmoid", "sigmoid", "sigmoid"});
    mlp.setAccuracy(0.001);
    mlp.display();
>>>>>>> e1197b36

    double learningRate = 0.1;
    int iterations = 0;

<<<<<<< HEAD
    // cout << "Training..." << endl;
    // while (!mlp.allOutputsCorrect(inputs, targets)) {
    //     int index = rand() % inputs.size();
    //     mlp.train(inputs[index], targets[index], learningRate);
    //     iterations++;
    // }

    mlp.fitModel(inputs, targets, learningRate);


    // cout << "Training finished!" << endl;
    // cout << "Iterations: " << iterations << endl;
    // cout << "Accuracy: " << mlp.calculateAccuracy(inputs, targets) * 100 << "%" << endl;
    // cout << "Loss: " << mlp.calculateLoss(inputs, targets) << endl;
    // cout << "All outputs correct: " << mlp.allOutputsCorrect(inputs, targets) << endl;
    
    cout << endl;

    cout << "Predictions:" << endl;
    mlp.display();
    for(const auto& input : inputs) {
=======
    cout << "Initial outputs:" << endl;
    for (const auto& input : inputs) {
        cout << "Input: ";
        for (const auto& i : input) {
            cout << i << " ";
        }
        cout << "Output: " << mlp.feedForward(input)[0] << endl;
    }

    cout << "Training..." << endl;

    mlp.train(inputs, targets, learningRate);

    // mlp.setActivation({"relu", "step"});
    mlp.display();
    for (const auto& input : inputs) {
        cout << "Input: ";
        for (const auto& i : input) {
            cout << i << " ";
        }
        cout << "Output: " << mlp.feedForward(input)[0] << endl;
    }

    // mlp.resetWeightsBias();
    mlp.display();

    cout << "Initial outputs:" << endl;
    for (const auto& input : inputs) {
>>>>>>> e1197b36
        cout << "Input: ";
        for (const auto& i : input) {
            cout << i << " ";
        }
        cout << "Output: " << round(mlp.feedForward(input)[0]) << endl;
    }

<<<<<<< HEAD

    cout << endl;

    // * Clone Multi-Layer Perceptron
    cout << "Cloning Multi-Layer Perceptron..." << endl;
    
    mlp.display();
    
    MultiLayerPerceptron<double> mlp2 = mlp.clone();
    for(const auto& input : inputs) {
        cout << "Input: ";
        for(const auto& i : input) {
            cout << i << " ";
        }
        cout << "Output: " << round(mlp2.feedForward(input)[0]) << endl;
    }
=======
    // // mlp.display();
    // mlp.export_to_json("mlp.json");

    // vector<int> layersSize = {2, 8, 8, 1};
    // MultiLayerPerceptron<double> mlp2(layersSize);
    // mlp2.setActivation({"relu", "relu", "sigmoid"});
    // mlp2.setAccuracy(0.1);
    // // mlp2.display();
    // mlp2.import_from_json("mlp.json");

    // cout << "Initial outputs:" << endl;
    // vector<vector<double>> inputs = {{0, 0}, {0, 1}, {1, 0}, {1, 1}};
    // for (const auto& input : inputs) {
    //     cout << "Input: ";
    //     for (const auto& i : input) {
    //         cout << i << " ";
    //     }
    //     cout << "Output: " << mlp2.feedForward(input)[0] << endl;
    // }
>>>>>>> e1197b36

    return 0;
}<|MERGE_RESOLUTION|>--- conflicted
+++ resolved
@@ -4,11 +4,6 @@
 #include <cstdlib>
 #include <ctime>
 #include <omp.h>
-<<<<<<< HEAD
-
-#include "./Library/MLP/MLP.hpp"
-=======
->>>>>>> e1197b36
 
 using namespace std;
 
@@ -16,7 +11,6 @@
 #include "./Library/MLP/MLP.hpp"
 
 int main() {
-    srand((unsigned int)time(NULL));
 
     // * Test Multi-Layer Perceptron
     vector<int> layersSize = {2, 8, 8, 1};
@@ -25,26 +19,6 @@
     // * XOR Problem
     vector<vector<double>> inputs = {{0, 0}, {0, 1}, {1, 0}, {1, 1}};
     vector<vector<double>> targets = {{0}, {1}, {1}, {0}};
-<<<<<<< HEAD
-    // mlp.setLayerWeights(0, {{31.3322, -2.01753}, {0.5, 0.5}, {-276.281, 7.45239}});
-    // mlp.setLayerBias(0, {-30.1578, 0.5, -2.38014});
-    // mlp.setLayerWeights(1, {{2.29117, 0.5, 5.90903}});
-    // mlp.setLayerBias(1, {-2.60602});
-    
-    mlp.setLayerWeights(0, {{0.5, 0.5}, {0.5, 0.5}, {0.5, 0.5}});
-    mlp.setLayerBias(0, {0.5, 0.5, 0.5});
-    mlp.setLayerWeights(1, {{0.5, 0.5, 0.5}});
-    mlp.setLayerBias(1, {0.5});
-    mlp.display();
-    
-    for(const auto& input : inputs) {
-        cout << "Input: ";
-        for(const auto& i : input) {
-            cout << i << " ";
-        }
-        cout << "Output: " << round(mlp.feedForward(input)[0]) << endl;
-    }
-=======
 
     // vector<vector<double>> inputs = {{1, 2}, {3, 4}, {5, 6}, {7, 8}};
     // vector<vector<double>> targets = {{0.3}, {0.5}, {0.7}, {0.9}};
@@ -56,34 +30,10 @@
     mlp.setActivation({"sigmoid", "sigmoid", "sigmoid"});
     mlp.setAccuracy(0.001);
     mlp.display();
->>>>>>> e1197b36
 
     double learningRate = 0.1;
     int iterations = 0;
 
-<<<<<<< HEAD
-    // cout << "Training..." << endl;
-    // while (!mlp.allOutputsCorrect(inputs, targets)) {
-    //     int index = rand() % inputs.size();
-    //     mlp.train(inputs[index], targets[index], learningRate);
-    //     iterations++;
-    // }
-
-    mlp.fitModel(inputs, targets, learningRate);
-
-
-    // cout << "Training finished!" << endl;
-    // cout << "Iterations: " << iterations << endl;
-    // cout << "Accuracy: " << mlp.calculateAccuracy(inputs, targets) * 100 << "%" << endl;
-    // cout << "Loss: " << mlp.calculateLoss(inputs, targets) << endl;
-    // cout << "All outputs correct: " << mlp.allOutputsCorrect(inputs, targets) << endl;
-    
-    cout << endl;
-
-    cout << "Predictions:" << endl;
-    mlp.display();
-    for(const auto& input : inputs) {
-=======
     cout << "Initial outputs:" << endl;
     for (const auto& input : inputs) {
         cout << "Input: ";
@@ -112,7 +62,6 @@
 
     cout << "Initial outputs:" << endl;
     for (const auto& input : inputs) {
->>>>>>> e1197b36
         cout << "Input: ";
         for (const auto& i : input) {
             cout << i << " ";
@@ -120,24 +69,6 @@
         cout << "Output: " << round(mlp.feedForward(input)[0]) << endl;
     }
 
-<<<<<<< HEAD
-
-    cout << endl;
-
-    // * Clone Multi-Layer Perceptron
-    cout << "Cloning Multi-Layer Perceptron..." << endl;
-    
-    mlp.display();
-    
-    MultiLayerPerceptron<double> mlp2 = mlp.clone();
-    for(const auto& input : inputs) {
-        cout << "Input: ";
-        for(const auto& i : input) {
-            cout << i << " ";
-        }
-        cout << "Output: " << round(mlp2.feedForward(input)[0]) << endl;
-    }
-=======
     // // mlp.display();
     // mlp.export_to_json("mlp.json");
 
@@ -157,7 +88,6 @@
     //     }
     //     cout << "Output: " << mlp2.feedForward(input)[0] << endl;
     // }
->>>>>>> e1197b36
 
     return 0;
 }