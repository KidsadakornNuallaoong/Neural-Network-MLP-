--- conflicted
+++ resolved
@@ -67,12 +67,6 @@
         void setActivation(const vector<string>& activationTypes);
         void setLayerWeights(int layerIndex, const vector<vector<T>>& weights);
         void setLayerBias(int layerIndex, const vector<T>& bias);
-<<<<<<< HEAD
-        
-        // TODO : fitModel, display
-        void fitModel(const vector<vector<T>>& inputs, const vector<vector<T>>& targets, const T learningRate);
-        void fitModel(const vector<vector<T>>& inputs, const vector<vector<T>>& targets, const T learningRate, const int epochs);
-=======
         void setAccuracy(T accuracy);
 
         // TODO : exportWeights, exportBias to JSON, CSV, etc.
@@ -82,7 +76,6 @@
         // TODO : importWeights, importBias from JSON, CSV, etc.
         void import_from_json(const string &filename);
         void import_from_csv(const string &filename);
->>>>>>> e1197b36
 
         // * Display layers
         void display();
