#include "MLP.hpp"
#include <fstream>
#include <sstream>
#include <vector>
#include <stdexcept>
#include <string>
#include <algorithm>
#include <cctype>

#ifdef _WIN32
    #include <thread>
    #include <conio.h> // For _kbhit and _getch
    
    bool running = true;
    bool trainning_display = false;

    void checkInput() {
        while (running) {
            if (_kbhit()) {
                char ch = _getch();
                if (ch == 'q' || ch == 'Q') {
                    running = false;
                }

                if (ch == 'd' || ch == 'D') {
                    trainning_display = !trainning_display;
                }
            }
        }
    }

#elif __linux__
    #include <thread>
    #include <atomic>
    #include <unistd.h>
    #include <fcntl.h>
    #include <termios.h>

    std::atomic<bool> running(true);
    std::atomic<bool> trainning_display(false);

    bool kbhit() {
        struct termios oldt, newt;
        int ch;
        int oldf;

        // Get the current terminal settings
        tcgetattr(STDIN_FILENO, &oldt);
        newt = oldt;
        // Disable canonical mode and echo
        newt.c_lflag &= ~(ICANON | ECHO);
        tcsetattr(STDIN_FILENO, TCSANOW, &newt);
        // Set stdin to non-blocking mode
        oldf = fcntl(STDIN_FILENO, F_GETFL, 0);
        fcntl(STDIN_FILENO, F_SETFL, oldf | O_NONBLOCK);

        // Check for input
        ch = getchar();

        // Restore terminal settings
        tcsetattr(STDIN_FILENO, TCSANOW, &oldt);
        fcntl(STDIN_FILENO, F_SETFL, oldf);

        if(ch != EOF) {
            ungetc(ch, stdin);
            return true;
        }

        return false;
    }

    void checkInput() {
        while (running) {
            if (kbhit()) {
                char ch = getchar();
                if (ch == 'q' || ch == 'Q') {
                    running = false;
                }

                if (ch == 'd' || ch == 'D') {
                    trainning_display = !trainning_display;
                }
            }
            std::this_thread::sleep_for(std::chrono::milliseconds(100)); // Small delay to avoid high CPU usage
        }
    }
#endif

template <typename T>
MultiLayerPerceptron<T>::MultiLayerPerceptron()
{
    // * Constructor
    this->layers = vector<vector<Perceptron<T>>>();
}

template <typename T>
MultiLayerPerceptron<T>::MultiLayerPerceptron(const vector<int> &layersSize)
{
    // * Constructor
    this->layers = vector<vector<Perceptron<T>>>();
    initLayer(layersSize);
}

template <typename T>
MultiLayerPerceptron<T>::~MultiLayerPerceptron()
{
    // * Destructor
    // * Free memory
    for (int i = 0; i < layers.size(); ++i) {
        layers[i].clear();
        layers[i].shrink_to_fit();
    }
    layers.clear();
    layers.shrink_to_fit();

    // * clear random seed
    srand(0);
}

template <typename T>
void MultiLayerPerceptron<T>::initLayer(const vector<int>& Size)
{
    // * Initialize layers
    for (int i = 0; i < Size.size() - 1; ++i) {
        layers.push_back(vector<Perceptron<T>>());
        for (int j = 0; j < Size[i + 1]; ++j) {
            layers[i].push_back(Perceptron<T>(Size[i]));
        }
    }
}

template <typename T>
vector<T> MultiLayerPerceptron<T>::feedForward(const vector<T> &inputs)
{
    vector<T> outputs = inputs;
    for (int i = 0; i < layers.size(); ++i) {
        vector<T> newOutputs;
        for (int j = 0; j < layers[i].size(); ++j) {
            layers[i][j].typeActivation(activationTypes[i]);
            newOutputs.push_back(layers[i][j].feedForward(outputs));
        }
        outputs = newOutputs;
    }
    return outputs;
}

/*
template <typename T>
void MultiLayerPerceptron<T>::backPropagation(const vector<vector<T>> &inputs, const vector<vector<T>> &targets, const T learningRate)
{
    for (int i = 0; i < inputs.size(); ++i) {
        vector<vector<T>> outputs;
        vector<vector<T>> errors(layers.size());
        vector<vector<T>> biases(layers.size());

        // * feed forward
        outputs.push_back(inputs[i]);
        for (int j = 0; j < layers.size(); ++j) {
            vector<T> newOutputs;
            for (int k = 0; k < layers[j].size(); ++k) {
                layers[j][k].typeActivation(activationTypes[j]);
                newOutputs.push_back(layers[j][k].feedForward(outputs.back()));
            }
            outputs.push_back(newOutputs);
        }

        // * calculate error (start from output layer and move backwards)
        for (int j = layers.size() - 1; j >= 0; --j) {
            vector<T> newErrors;
            if (j == layers.size() - 1) {  // output layer
                for (int k = 0; k < layers[j].size(); ++k) {
                    newErrors.push_back(outputLayerError(outputs[j + 1][k], targets[i][k]));
                }
            } else {  // hidden layers
                for (int k = 0; k < layers[j].size(); ++k) {
                    T error = 0.0;
                    for (int l = 0; l < layers[j + 1].size(); ++l) {
                        // * use output error for hidden layer
                        error += hiddenLayerError(outputs[j + 1][l], errors[j + 1][l], layers[j + 1][l].getWeights()[k]);
                    }
                    newErrors.push_back(error);
                }
            }
            errors[j] = newErrors;
        }

        // // * display errors
        // for (int j = 0; j < errors.size(); ++j) {
        //     cout << "Layer " << j << " errors: ";
        //     for (int k = 0; k < errors[j].size(); ++k) {
        //         cout << errors[j][k] << " ";
        //     }
        //     cout << endl;
        // }

        // * update weights and bias
        for (int j = layers.size() - 1; j >= 0; --j) {
            for (int k = 0; k < layers[j].size(); ++k) {
                // cout << "Layer " << j << " Node " << k << endl;
                for (int l = 0; l < layers[j][k].getWeights().size(); ++l) {
                    layers[j][k].setWeights(l, updateWeights(layers[j][k].getWeights()[l], learningRate, errors[j][k], outputs[j][l]));
                    layers[j][k].setBias(updateBias(layers[j][k].getBias(), learningRate, errors[j][k]));
                }
            }
        }
    }
}
*/

template <typename T>
void MultiLayerPerceptron<T>::backPropagation(const vector<vector<T>> &inputs, const vector<vector<T>> &targets, const T learningRate)
{
    if (inputs.size() != targets.size()) {
        throw std::invalid_argument("Inputs and targets must have the same size.");
    }

    for (size_t i = 0; i < inputs.size(); ++i) {
        vector<T> output = feedForward(inputs[i]);

        vector<T> outputError(targets[i].size());
        for (size_t j = 0; j < targets[i].size(); ++j) {
            outputError[j] = targets[i][j] - output[j];
        }

        vector<vector<T>> errors(layers.size());
        vector<vector<T>> layerOutputs(layers.size() + 1);
        layerOutputs[0] = inputs[i];

        // * Forward pass
        for (size_t j = 0; j < layers.size(); ++j) {
            vector<T> newOutputs;
            for (size_t k = 0; k < layers[j].size(); ++k) {
                layers[j][k].typeActivation(activationTypes[j]);
                newOutputs.push_back(layers[j][k].feedForward(layerOutputs[j]));
            }
            layerOutputs[j + 1] = newOutputs;
        }

        // * Compute errors from output layer to input layer
        for (int j = layers.size() - 1; j >= 0; --j) {
            vector<T> layerErrors(layers[j].size());
            if (j == layers.size() - 1) {
                for (size_t k = 0; k < layers[j].size(); ++k) {
                    layerErrors[k] = outputLayerError(layerOutputs[j + 1][k], targets[i][k]);
                }
            } else {
                for (size_t k = 0; k < layers[j].size(); ++k) {
                    T error = 0;
                    for (size_t l = 0; l < layers[j + 1].size(); ++l) {
                        error += hiddenLayerError(layerOutputs[j + 1][l], errors[j + 1][l], layers[j + 1][l].getWeights()[k]);
                    }
                    layerErrors[k] = error;
                }
            }
            errors[j] = layerErrors;
        }

        // Update weights and biases
        for (int j = layers.size() - 1; j >= 0; --j) {
            for (size_t k = 0; k < layers[j].size(); ++k) {
                for (size_t l = 0; l < layers[j][k].getWeights().size(); ++l) {
                    layers[j][k].setWeights(l, updateWeights(layers[j][k].getWeights()[l], learningRate, errors[j][k], layerOutputs[j][l]));
                }
                layers[j][k].setBias(updateBias(layers[j][k].getBias(), learningRate, errors[j][k]));
            }
        }
    }
}

// template <typename T>
// void MultiLayerPerceptron<T>::backPropagation_indexRandom(const vector<vector<T>> &inputs, const vector<vector<T>> &targets, const T learningRate)
// {
//     srand((unsigned int)time(NULL));

//     int index = rand() % inputs.size();

//     if (inputs.size() != targets.size()) {
//         throw std::invalid_argument("Inputs and targets must have the same size.");
//     }

//     vector<T> output = feedForward(inputs[index]);

//     vector<T> outputError(targets[index].size());

//     for (size_t j = 0; j < targets[index].size(); ++j) {
//         outputError[j] = targets[index][j] - output[j];
//     }

//     vector<vector<T>> errors(layers.size());

//     vector<vector<T>> layerOutputs(layers.size() + 1);

//     layerOutputs[0] = inputs[index];

//     // * Forward pass
//     for (size_t j = 0; j < layers.size(); ++j) {
//         vector<T> newOutputs;

//         for (size_t k = 0; k < layers[j].size(); ++k) {
//             newOutputs.push_back(layers[j][k].feedForward(layerOutputs[j]));
//         }
//         layerOutputs[j + 1] = newOutputs;
//     }

//     // * Compute errors from output layer to input layer
//     for (int j = layers.size() - 1; j >= 0; --j) {
//         vector<T> layerErrors(layers[j].size());
//         if (j == layers.size() - 1) {

//             #pragma omp parallel for
//             for (size_t k = 0; k < layers[j].size(); ++k) {
//                 layerErrors[k] = outputLayerError(layerOutputs[j + 1][k], targets[index][k]);
//             }
//         } else {

//             #pragma omp parallel for
//             for (size_t k = 0; k < layers[j].size(); ++k) {
//                 T error = 0;
//                 for (size_t l = 0; l < layers[j + 1].size(); ++l) {
//                     error += hiddenLayerError(layerOutputs[j + 1][l], errors[j + 1][l], layers[j + 1][l].getWeights()[k]);
//                 }
//                 layerErrors[k] = error;
//             }
//         }
//         errors[j] = layerErrors;
//     }

//     // * Update weights and biases
//     for (int j = layers.size() - 1; j >= 0; --j) {
        
//         #pragma omp parallel for
//         for (size_t k = 0; k < layers[j].size(); ++k) {
//             for (size_t l = 0; l < layers[j][k].getWeights().size(); ++l) {
//                 layers[j][k].setWeights(l, updateWeights(layers[j][k].getWeights()[l], learningRate, errors[j][k], layerOutputs[j][l]));
//             }
//             layers[j][k].setBias(updateBias(layers[j][k].getBias(), learningRate, errors[j][k]));
//         }
//     }
// }

template <typename T>
T MultiLayerPerceptron<T>::updateWeights(const T weight, const T learningRate, const T error, const T input) {
    return weight - (learningRate * error * input);
}

template <typename T>
T MultiLayerPerceptron<T>::updateBias(const T bias, const T learningRate, const T error) {
    return bias - (learningRate * error);
}

template <typename T>
T MultiLayerPerceptron<T>::hiddenLayerError(const T output, const T error, const T weight) {
    return output * (1 - output) * error * weight;
}

template <typename T>
T MultiLayerPerceptron<T>::outputLayerError(const T output, const T target) {
    return output * (1 - output) * (output - target);
}

template <typename T>
void MultiLayerPerceptron<T>::resetWeightsBias()
{
    for (int i = 0; i < layers.size(); ++i) {
        for (int j = 0; j < layers[i].size(); ++j) {
            layers[i][j].resetWeightsBias();
        }
    }
}

template <typename T>
void MultiLayerPerceptron<T>::train(const vector<vector<T>> &inputs, const vector<vector<T>> &targets, const T learningRate, const bool verbose)
{
    std::thread inputThread(checkInput);

    int iterations = 0;
    T oldloss = 0;
    T loss = 0;
    int lossCount = 0;

    while (running) {
        backPropagation(inputs, targets, learningRate);
        iterations++;
        if(verbose == true || trainning_display) {
            cout << "Iterations: " << iterations << " Accuracy: " << calculateAccuracy(inputs, targets) * 100 << "%" << " Loss: " << calculateLoss(inputs, targets) << endl;
        }

        // * if loss is less than accuracy then break
        if (calculateLoss(inputs, targets) < accuracy * accuracy) {
            // * all outputs correct
            if (allOutputsCorrect(inputs, targets)) {
                running = false;
                break;
            }
        }

        // * if loss is nan, inf then break
        if (isnan(calculateLoss(inputs, targets)) || isinf(calculateLoss(inputs, targets))) {
            running = false;
            break;
        }

        // // * loss is not changing then break
        // if (iterations > 1) {
        //     oldloss = loss;
        //     loss = calculateLoss(inputs, targets);
        //     if (abs(oldloss - loss) < pow(accuracy, 4)) {
        //         lossCount++;

        //         if((calculateAccuracy(inputs, targets) * 100) < 75) {
        //             if (lossCount > 50000){
        //                 resetWeightsBias();
        //             }
        //         } else if ((calculateAccuracy(inputs, targets) * 100) >= 75) {
        //             if (lossCount > 100000){
        //                 resetWeightsBias();
        //             }
        //         } else {
        //             lossCount = 0;
        //         }
        //     } else {
        //         lossCount = 0;
        //     }
        // }

        // // * display input and output
        // for (int i = 0; i < inputs.size(); ++i) {
        //     cout << "Input: ";
        //     for (int j = 0; j < inputs[i].size(); ++j) {
        //         cout << inputs[i][j] << " ";
        //     }
        //     cout << "Output: ";
        //     for (int j = 0; j < feedForward(inputs[i]).size(); ++j) {
        //         cout << feedForward(inputs[i])[j] << " ";
        //     }
        //     cout << endl;
        // }
        
        // #ifdef _WIN32
        //     system("cls");
        // #elif __linux__
        //     system("clear");
        // #endif
    }

<<<<<<< HEAD
    // // * display inputs and outputs
    // cout << "Inputs: ";
    // for (int i = 0; i < inputs.size(); ++i) {
    //     cout << inputs[i] << " ";
    // }
    // cout << "Outputs: ";
    // for (int i = 0; i < outputs.size(); ++i) {
    //     cout << outputs[i] << " ";
    // }
    // cout << endl;
=======
    inputThread.join();

    // * report trainning
    cout << endl;
    cout << "Training finished!" << endl;
    cout << "Iterations: " << iterations << endl;
    cout << "Accuracy: " << calculateAccuracy(inputs, targets) * 100 << "%" << endl;
    cout << "Loss: " << calculateLoss(inputs, targets) << endl;
    cout << "All outputs correct: " << allOutputsCorrect(inputs, targets) << endl;
    cout << endl;
}

template <typename T>
void MultiLayerPerceptron<T>::train(const vector<vector<T>> &inputs, const vector<vector<T>> &targets, const T learningRate, const int iterations, const bool verbose)
{   
    // * Start train
    for (int i = 0; i < iterations; ++i) {
        backPropagation(inputs, targets, learningRate);
        if(verbose == true || trainning_display) {
            cout << "Iterations: " << iterations << " Accuracy: " << calculateAccuracy(inputs, targets) * 100 << "%" << " Loss: " << calculateLoss(inputs, targets) << endl;
        }
    }

    // * report trainning
    cout << endl;
    cout << "Training finished!" << endl;
    cout << "Iterations: " << iterations << endl;
    cout << "Accuracy: " << calculateAccuracy(inputs, targets) * 100 << "%" << endl;
    cout << "Loss: " << calculateLoss(inputs, targets) << endl;
    cout << "All outputs correct: " << allOutputsCorrect(inputs, targets) << endl;
    cout << endl;
>>>>>>> e1197b36
}

template <typename T>
void MultiLayerPerceptron<T>::typeDeActivation(string type)
{
    // * change type to lower case
    for (int i = 0; i < type.length(); i++)
    {
        type[i] = tolower(type[i]);
    }

    if (!(type == "linear" || 
          type == "sigmoid" ||
          type == "tanh" ||
          type == "relu" ||
          type == "leakyrelu" ||
          type == "softmax" ||
          type == "step"))
    {
        cerr << "\033[1;31mActivation Type Not Found\033[0m" << endl;
        return;
    }

    this->activationType = type;
}

template <typename T>
T MultiLayerPerceptron<T>::activationDerivative(T x, string type)
{

    // * change type to lower case
    for (int i = 0; i < type.length(); i++)
    {
<<<<<<< HEAD
        // * f(x) = x
        return x;
=======
        type[i] = tolower(type[i]);
    }
    
    if (type == "linear") {
        // * Derivative of f(x) = x is 1
        return 1;
>>>>>>> e1197b36
    }
    else if (type == "sigmoid") {
        // * Derivative of f(x) = 1 / (1 + e^(-x)) is f(x) * (1 - f(x))
        T sigmoid = 1 / (1 + exp(-x));
        return sigmoid * (1 - sigmoid);
    }
    else if (type == "tanh") {
        // * Derivative of f(x) = tanh(x) is 1 - tanh(x)^2
        return 1 - tanh(x) * tanh(x);
    }
    else if (type == "relu") {
        // * Derivative of f(x) = max(0, x) is 1 if x > 0 else 0
        return x > 0 ? x : 0;
    }
    else if (type == "leakyrelu") {
        // * Derivative of f(x) = max(0.01x, x) is 1 if x > 0 else 0.01
        return x > 0 ? x : x * 0.01;
    }
    else if (type == "softmax") {
        // * Derivative of softmax is complex and involves the full vector
        throw invalid_argument("Softmax derivative is not applicable for a single value.");
    }
    else if (type == "step") {
        // * Derivative of f(x) = 1 if x > 0 else 0 
        return x > 0 ? 1 : 0;
    }
    else {
        // * Handle unknown activation type
        cerr << "\033[1;31mActivation Type Not Found\033[0m" << endl;
        throw invalid_argument("Activation Type Not Found");
    }
}

template <typename T>
T MultiLayerPerceptron<T>::calculateAccuracy(const vector<vector<T>> &inputs, const vector<vector<T>> &targets)
{
    int correct = 0;

    for (int i = 0; i < inputs.size(); ++i) {
        vector<T> output = feedForward(inputs[i]);
        for (int j = 0; j < output.size(); ++j) {
            if (abs(targets[i][j] - output[j]) < accuracy) {
                correct++;
            }
        }
    }

    return (T)correct / (inputs.size() * targets[0].size());
}

template <typename T>
T MultiLayerPerceptron<T>::calculateLoss(const vector<vector<T>> &inputs, const vector<vector<T>> &targets)
{
    double totalLoss = 0.0;

    for (int i = 0; i < inputs.size(); ++i) {
        vector<T> output = feedForward(inputs[i]);
        for (int j = 0; j < output.size(); ++j) {
            T error = targets[i][j] - output[j];
            totalLoss += error * error;
        }
    }

    // * formula : totalLoss / (input(size) * target(size))
    return T(totalLoss / (inputs.size() * targets[0].size())); 
}

template <typename T>
bool MultiLayerPerceptron<T>::allOutputsCorrect(const vector<vector<T>> &inputs, const vector<vector<T>> &targets)
{
    for (int i = 0; i < inputs.size(); ++i) {
        vector<T> output = feedForward(inputs[i]);
        for (int j = 0; j < output.size(); ++j) {
            if (abs(targets[i][j] - output[j]) > accuracy) {
                return false;
            }
        }
    }
    return true;
}

template <typename T>
void MultiLayerPerceptron<T>::setActivation(const vector<string> &activationTypes)
{
    this->activationTypes = activationTypes;
    for (int i = 0; i < layers.size(); ++i) {
        for (int j = 0; j < layers[i].size(); ++j) {
            layers[i][j].typeActivation(activationTypes[i]);
        }
    }
}

template <typename T>
void MultiLayerPerceptron<T>::setLayerWeights(int layerIndex, const vector<vector<T>> &weights) {
    if (layerIndex < 0 || layerIndex >= layers.size()) {
        throw std::out_of_range("Layer index out of range");
    }

    if (weights.size() != layers[layerIndex].size()) {
        throw std::invalid_argument("Number of nodes in weights does not match layer size");
    }

    for (int i = 0; i < weights.size(); ++i) {
        if (weights[i].size() != layers[layerIndex][i].getWeights().size()) {
            throw std::invalid_argument("Weights size does not match number of inputs in the layer");
        }

        layers[layerIndex][i].setWeights(weights[i]);
    }
}

template <typename T>
void MultiLayerPerceptron<T>::setLayerBias(int layerIndex, const vector<T> &biases) {
    if (layerIndex < 0 || layerIndex >= layers.size()) {
        throw std::out_of_range("Layer index out of range");
    }

    if (biases.size() != layers[layerIndex].size()) {
        throw std::invalid_argument("Number of biases does not match layer size");
    }

    for (int i = 0; i < biases.size(); ++i) {
        layers[layerIndex][i].setBias(biases[i]);
    }
}

template <typename T>
void MultiLayerPerceptron<T>::setAccuracy(T accuracy)
{
    this->accuracy = accuracy;
}

template <typename T>
void MultiLayerPerceptron<T>::export_to_json(const string &filename)
{
    ofstream file(filename);
    if (!file.is_open()) {
        throw std::runtime_error("Could not open file for writing");
    }

    file << "{\n";
    file << "  \"layers\": [\n";
    for (int i = 0; i < layers.size(); ++i) {
        file << "    {\n";
        file << "      \"activation\": \"" << activationTypes[i] << "\",\n";
        file << "      \"nodes\": [\n";
        for (int j = 0; j < layers[i].size(); ++j) {
            file << "        {\n";
            file << "          \"weights\": [";
            for (int k = 0; k < layers[i][j].getWeights().size(); ++k) {
                file << layers[i][j].getWeights()[k];
                if (k < layers[i][j].getWeights().size() - 1) {
                    file << ", ";
                }
            }
            file << "],\n";
            file << "          \"bias\": " << layers[i][j].getBias() << "\n";
            file << "        }";
            if (j < layers[i].size() - 1) {
                file << ",";
            }
            file << "\n";
        }
        file << "      ]\n";
        file << "    }";
        if (i < layers.size() - 1) {
            file << ",";
        }
        file << "\n";
    }
    file << "  ]\n";
    file << "}\n";

    file.close();
}

template <typename T>
void MultiLayerPerceptron<T>::import_from_json(const string &filename)
{
    
}

template <typename T>
void MultiLayerPerceptron<T>::fitModel(const vector<vector<T>> &inputs, const vector<vector<T>> &targets, const T learningRate)
{
    cout << "-->> Fit model <<--" << endl;
    int iterations = 0;
    while (!allOutputsCorrect(inputs, targets)) {
        int index = rand() % inputs.size();
        train(inputs[index], targets[index], learningRate);
        iterations++;
    }

    cout << "-->> Training finished! <<--" << endl;
    cout << "Epoch: " << iterations << endl;
    cout << "Accuracy: " << calculateAccuracy(inputs, targets) * 100 << "%" << endl;
    cout << "Loss: " << calculateLoss(inputs, targets) << endl;
    cout << "All outputs correct: " << allOutputsCorrect(inputs, targets) << endl << endl;
}

template <typename T>
void MultiLayerPerceptron<T>::fitModel(const vector<vector<T>> &inputs, const vector<vector<T>> &targets, const T learningRate, const int epochs)
{
    int iterations = 0;

    cout << "Training..." << endl;
    for (int i = 0; i < epochs; ++i) {
        int index = rand() % inputs.size();
        train(inputs[index], targets[index], learningRate);
        iterations++;
    }

    cout << "Training finished!" << endl;
    cout << "Epoch: " << iterations << endl;
    cout << "Accuracy: " << calculateAccuracy(inputs, targets) * 100 << "%" << endl;
    cout << "Loss: " << calculateLoss(inputs, targets) << endl;
    cout << "All outputs correct: " << allOutputsCorrect(inputs, targets) << endl;
}

template <typename T>
void MultiLayerPerceptron<T>::display()
{
    // * Display layers
    for (int i = 0; i < layers.size(); ++i) {
<<<<<<< HEAD
        cout << "Layer " << i << " -> ";
        cout << "(" << activationType << ")" << endl;
        for (int j = 0; j < layers[i].size(); ++j) {
            cout << "Node " << j << " : ";
            cout << "W: ";
            for (int k = 0; k < layers[i][j].weights.size(); ++k) {
                cout << layers[i][j].weights[k] << " ";
            }
            cout << "B: " << layers[i][j].bias << endl;
            // * display perceptron
            // layers[i][j].display();
=======
        cout << "Layer: " << i << " -> " << "activation: " << activationTypes[i] << endl;
        cout << "Base accuracy: " << accuracy << endl;
        for (int j = 0; j < layers[i].size(); ++j) {
            cout << "Node: " << j << " ";
            // * display weights and bias
            cout << "W: ";
            for (int k = 0; k < layers[i][j].getWeights().size(); ++k) {
                cout << layers[i][j].getWeights()[k] << " ";
            }
            cout << "B: " << layers[i][j].getBias() << endl;
>>>>>>> e1197b36
        }
    }
}

template <typename T>
MultiLayerPerceptron<T> MultiLayerPerceptron<T>::clone() const
{
    return MultiLayerPerceptron<T>(*this);
}

template class MultiLayerPerceptron<double>;
template class MultiLayerPerceptron<float>;
template class MultiLayerPerceptron<int>;<|MERGE_RESOLUTION|>--- conflicted
+++ resolved
@@ -89,6 +89,8 @@
 template <typename T>
 MultiLayerPerceptron<T>::MultiLayerPerceptron()
 {
+    // * Set seed for random
+    srand((unsigned int)time(NULL));
     // * Constructor
     this->layers = vector<vector<Perceptron<T>>>();
 }
@@ -112,14 +114,13 @@
     }
     layers.clear();
     layers.shrink_to_fit();
-
-    // * clear random seed
-    srand(0);
 }
 
 template <typename T>
 void MultiLayerPerceptron<T>::initLayer(const vector<int>& Size)
 {
+    // * Set seed for random
+    srand((unsigned int)time(NULL));
     // * Initialize layers
     for (int i = 0; i < Size.size() - 1; ++i) {
         layers.push_back(vector<Perceptron<T>>());
@@ -443,18 +444,6 @@
         // #endif
     }
 
-<<<<<<< HEAD
-    // // * display inputs and outputs
-    // cout << "Inputs: ";
-    // for (int i = 0; i < inputs.size(); ++i) {
-    //     cout << inputs[i] << " ";
-    // }
-    // cout << "Outputs: ";
-    // for (int i = 0; i < outputs.size(); ++i) {
-    //     cout << outputs[i] << " ";
-    // }
-    // cout << endl;
-=======
     inputThread.join();
 
     // * report trainning
@@ -486,7 +475,6 @@
     cout << "Loss: " << calculateLoss(inputs, targets) << endl;
     cout << "All outputs correct: " << allOutputsCorrect(inputs, targets) << endl;
     cout << endl;
->>>>>>> e1197b36
 }
 
 template <typename T>
@@ -520,17 +508,12 @@
     // * change type to lower case
     for (int i = 0; i < type.length(); i++)
     {
-<<<<<<< HEAD
-        // * f(x) = x
-        return x;
-=======
         type[i] = tolower(type[i]);
     }
     
     if (type == "linear") {
         // * Derivative of f(x) = x is 1
         return 1;
->>>>>>> e1197b36
     }
     else if (type == "sigmoid") {
         // * Derivative of f(x) = 1 / (1 + e^(-x)) is f(x) * (1 - f(x))
@@ -714,60 +697,10 @@
 }
 
 template <typename T>
-void MultiLayerPerceptron<T>::fitModel(const vector<vector<T>> &inputs, const vector<vector<T>> &targets, const T learningRate)
-{
-    cout << "-->> Fit model <<--" << endl;
-    int iterations = 0;
-    while (!allOutputsCorrect(inputs, targets)) {
-        int index = rand() % inputs.size();
-        train(inputs[index], targets[index], learningRate);
-        iterations++;
-    }
-
-    cout << "-->> Training finished! <<--" << endl;
-    cout << "Epoch: " << iterations << endl;
-    cout << "Accuracy: " << calculateAccuracy(inputs, targets) * 100 << "%" << endl;
-    cout << "Loss: " << calculateLoss(inputs, targets) << endl;
-    cout << "All outputs correct: " << allOutputsCorrect(inputs, targets) << endl << endl;
-}
-
-template <typename T>
-void MultiLayerPerceptron<T>::fitModel(const vector<vector<T>> &inputs, const vector<vector<T>> &targets, const T learningRate, const int epochs)
-{
-    int iterations = 0;
-
-    cout << "Training..." << endl;
-    for (int i = 0; i < epochs; ++i) {
-        int index = rand() % inputs.size();
-        train(inputs[index], targets[index], learningRate);
-        iterations++;
-    }
-
-    cout << "Training finished!" << endl;
-    cout << "Epoch: " << iterations << endl;
-    cout << "Accuracy: " << calculateAccuracy(inputs, targets) * 100 << "%" << endl;
-    cout << "Loss: " << calculateLoss(inputs, targets) << endl;
-    cout << "All outputs correct: " << allOutputsCorrect(inputs, targets) << endl;
-}
-
-template <typename T>
 void MultiLayerPerceptron<T>::display()
 {
     // * Display layers
     for (int i = 0; i < layers.size(); ++i) {
-<<<<<<< HEAD
-        cout << "Layer " << i << " -> ";
-        cout << "(" << activationType << ")" << endl;
-        for (int j = 0; j < layers[i].size(); ++j) {
-            cout << "Node " << j << " : ";
-            cout << "W: ";
-            for (int k = 0; k < layers[i][j].weights.size(); ++k) {
-                cout << layers[i][j].weights[k] << " ";
-            }
-            cout << "B: " << layers[i][j].bias << endl;
-            // * display perceptron
-            // layers[i][j].display();
-=======
         cout << "Layer: " << i << " -> " << "activation: " << activationTypes[i] << endl;
         cout << "Base accuracy: " << accuracy << endl;
         for (int j = 0; j < layers[i].size(); ++j) {
@@ -778,7 +711,6 @@
                 cout << layers[i][j].getWeights()[k] << " ";
             }
             cout << "B: " << layers[i][j].getBias() << endl;
->>>>>>> e1197b36
         }
     }
 }
